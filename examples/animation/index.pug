--- conflicted
+++ resolved
@@ -1,67 +1,3 @@
-<<<<<<< HEAD
-|---
-|layout: example
-|title: Animate Features
-|about: This example shows how to animate features by updating styles.
-|---
-| 
-#controls
-  .form-group(title="The data set to plot.")
-    label(for="dataset") Data Set
-    select#dataset(param-name="dataset", placeholder="Activity")
-      option(value="adderall", url="AdderallCities2015.csv", title="9555 points") Adderall
-      option(value="cities", url="cities.csv", title="30101 points") U.S. Cities
-      option(value="earthquakes", url="earthquakes.json", title="1.3 million points") Earthquakes
-    span#points-loaded
-  .form-group(title="Number of points.  Leave blank for the entire original data set.  If a smaller number, only a subset of points will be shown.  If a larger number, some of the data will be duplicated with random offsets.")
-    label(for="points") Number of Points
-    input#points(type="number", min="1", step="100")
-    span#points-shown
-  .form-group.style-list
-    label Styles to animate:
-  .form-group.style-list
-    span
-      label(for="fill") Fill
-      input#fill(type="checkbox", placeholder="false")
-    span
-      label(for="fillColor") Fill Color
-      input#fillColor(type="checkbox", placeholder="false")
-    span
-      label(for="fillOpacity") Fill Opacity
-      input#fillOpacity(type="checkbox", placeholder="true", checked="checked")
-    span
-      label(for="radius") Radius
-      input#radius(type="checkbox", placeholder="true", checked="checked")
-    span
-      label(for="stroke") Stroke
-      input#stroke(type="checkbox", placeholder="false")
-    span
-      label(for="strokeColor") Stroke Color
-      input#strokeColor(type="checkbox", placeholder="false")
-    span
-      label(for="strokeOpacity") Stroke Opacity
-      input#strokeOpacity(type="checkbox", placeholder="true", checked="checked")
-    span
-      label(for="strokeWidth") Stroke Width
-      input#strokeWidth(type="checkbox", placeholder="true", checked="checked")
-  .form-group
-    button#play Play
-    button#pause Pause
-    button#stop Stop
-  .form-group
-    span.timing-group
-      span Framerate&nbsp;
-      span#timing-framerate 0
-      span &nbsp;fps
-    span.timing-group
-      span Avg. Proc.&nbsp;
-      span#timing-generate 0
-      span &nbsp;ms
-    span.timing-group
-      span Avg. Update&nbsp;
-      span#timing-update 0
-      span &nbsp;ms
-=======
 extends ../common/index.pug
 
 block append mainContent
@@ -120,5 +56,4 @@
       span.timing-group
         span Avg. Update&nbsp;
         span#timing-update 0
-        span &nbsp;ms
->>>>>>> cb4ea546
+        span &nbsp;ms