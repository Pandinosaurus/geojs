{
  "modules": {
    "geo.init": {
      "prefix": "src/core",
      "files": [
        "init.js",
        "version.js"
      ]
    },
    "geo.core": {
      "prefix": "src/core",
      "files": [
        "object.js",
        "sceneObject.js",
        "timestamp.js",
        "ellipsoid.js",
        "mercator.js",
        "layer.js",
        "featureLayer.js",
        "event.js",
        "mapInteractor.js",
        "clock.js",
        "fileReader.js",
        "jsonReader.js",
        "map.js",
        "feature.js",
        "pointFeature.js",
        "lineFeature.js",
        "pathFeature.js",
        "polygonFeature.js",
        "planeFeature.js",
        "vectorFeature.js",
        "geomFeature.js",
        "graphFeature.js",
        "contourFeature.js",
        "transform.js",
        "renderer.js",
        "osmLayer.js",
<<<<<<< HEAD
        "choroplethFeature.js"
=======
        "domRenderer.js"
>>>>>>> e7832e77
      ]
    },
    "geo.util": {
      "prefix": "src/util",
      "files": [
        "init.js",
        "wigglemaps.js",
        "leaflet.js",
        "clustering.js"
      ]
    },
    "geo.gl": {
      "prefix": "src/gl",
      "files": [
        "init.js",
        "renderer.js",
        "lineFeature.js",
        "pointFeature.js",
        "geomFeature.js",
        "planeFeature.js",
        "polygonFeature.js",
        "contourFeature.js",
        "vglRenderer.js",
        "choroplethFeature.js"
      ]
    },
    "geo.d3": {
      "prefix": "src/d3",
      "files": [
        "init.js",
        "object.js",
        "d3Renderer.js",
        "pointFeature.js",
        "lineFeature.js",
        "pathFeature.js",
        "graphFeature.js",
        "planeFeature.js",
        "vectorFeature.js"
      ]
    },
    "geo.ui": {
      "prefix": "src/ui",
      "files": [
        "init.js",
        "uiLayer.js",
        "widget.js",
        "domWidget.js",
        "svgWidget.js",
        "sliderWidget.js",
        "legendWidget.js"
      ]
    },
    "geo.plugin": {
      "prefix": "src/plugin",
      "files": [
        "jquery-plugin.js"
      ]
    },
    "vgl": {
      "prefix": "vgl/src",
      "files": [
        "init.js",
        "GL.js",
        "timestamp.js",
        "object.js",
        "event.js",
        "boundingObject.js",
        "node.js",
        "groupNode.js",
        "actor.js",
        "freezeObject.js",
        "defaultValue.js",
        "graphicsObject.js",
        "geojsonReader.js",
        "data.js",
        "geomData.js",
        "mapper.js",
        "groupMapper.js",
        "materialAttribute.js",
        "blend.js",
        "material.js",
        "renderer.js",
        "renderWindow.js",
        "camera.js",
        "interactorStyle.js",
        "trackballInteractorStyle.js",
        "pvwInteractorStyle.js",
        "viewer.js",
        "shader.js",
        "shaderProgram.js",
        "texture.js",
        "uniform.js",
        "vertexAttribute.js",
        "source.js",
        "planeSource.js",
        "pointSource.js",
        "lineSource.js",
        "utils.js",
        "picker.js",
        "shapefileReader.js",
        "vtkReader.js",
        "dataBuffers.js"
      ]
    }
  }
}<|MERGE_RESOLUTION|>--- conflicted
+++ resolved
@@ -36,11 +36,8 @@
         "transform.js",
         "renderer.js",
         "osmLayer.js",
-<<<<<<< HEAD
+        "domRenderer.js",
         "choroplethFeature.js"
-=======
-        "domRenderer.js"
->>>>>>> e7832e77
       ]
     },
     "geo.util": {
