--- conflicted
+++ resolved
@@ -4,7 +4,6 @@
 var timestamp = require('./timestamp');
 var geo_event = require('./event');
 
-<<<<<<< HEAD
 /**
  * General specification for features.
  *
@@ -80,9 +79,6 @@
  *      element.  The information is passed to events without change.
  */
 
-//////////////////////////////////////////////////////////////////////////////
-=======
->>>>>>> 3105cae5
 /**
  * Create a new instance of class feature
  *
@@ -164,26 +160,7 @@
    * @returns {geo.feature.searchResult} An object with a list of features and
    *    feature indices that are located at the specified point.
    */
-<<<<<<< HEAD
-  ////////////////////////////////////////////////////////////////////////////
   this.pointSearch = function (geo) {
-=======
-
-  /**
-   * Search for features containing the given point.
-   *
-   * Returns an object: ::
-   *
-   *   {
-   *     data: [...] // an array of data objects for matching features
-   *     index: [...] // an array of indices of the matching features
-   *   }
-   *
-   * @argument {Object} coordinate
-   * @returns {Object}
-   */
-  this.pointSearch = function () {
->>>>>>> 3105cae5
     // base class method does nothing
     return {
       index: [],
