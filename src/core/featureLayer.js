//////////////////////////////////////////////////////////////////////////////
/**
 * @module geo
 */

/*jslint devel: true, forin: true, newcap: true, plusplus: true, */
/*jslint white: true, indent: 2, continue:true*/

/*global geo, ogs, inherit, $, HTMLCanvasElement, Image*/
/*global vgl, document, gl, vec3*/
//////////////////////////////////////////////////////////////////////////////

//////////////////////////////////////////////////////////////////////////////
/**
 * Create a new instance of class featureLayer
 *
 * @class
 * @dec Layer to draw points, lines, and polygons on the map The polydata layer
 *      provide mechanisms to create and draw geometrical shapes such as points,
 *      lines, and polygons.
 * @returns {geo.featureLayer}
 */
//////////////////////////////////////////////////////////////////////////////
geo.featureLayer = function(options, features) {
  "use strict";
  if (!(this instanceof geo.featureLayer)) {
    return new geo.featureLayer(options, feature);
  }
  geo.layer.call(this, options);

  /** @private */
  var m_that = this,
      m_time = null,
      m_features = [],
      m_newFeatures = [],
      m_expiredFeatures = [],
      m_predrawTime = vgl.timestamp(),
      m_updateTime = vgl.timestamp(),
      m_legend = null,
<<<<<<< HEAD
=======
      m_usePointSprites = false,
      m_pointSpritesImage = null,
>>>>>>> 76db18dc
      m_invalidData = true,
      m_visible = true;

  if (features instanceof Array) {
    m_newFeatures = m_newFeatures.concat(features);
    m_features = m_features.concat(features);
  } else if (features !== null) {
    m_newFeatures.push(feature);
    m_features.push(feature);
  }
  m_predrawTime.modified();
  m_updateTime.modified();

  ////////////////////////////////////////////////////////////////////////////
  /**
   * Get current time of the layer.
   *
   * This should be implemented by the derived class
   */
  ////////////////////////////////////////////////////////////////////////////
  this.time = function() {
     return m_time;
  };

  ////////////////////////////////////////////////////////////////////////////
  /**
<<<<<<< HEAD
=======
   * Return if using point sprites for rendering points
   */
  ////////////////////////////////////////////////////////////////////////////
  this.isUsingPointSprites = function() {
    return m_usePointSprites;
  };

  ////////////////////////////////////////////////////////////////////////////
  /**
   * Set use point sprites for geometries that only has points
   */
  ////////////////////////////////////////////////////////////////////////////
  this.setUsePointSprites = function(val) {
    if (val !== m_usePointSprites) {
      m_usePointSprites = val;
      this.modified();
    }
  };

  ////////////////////////////////////////////////////////////////////////////
  /**
   * Return image for the point sprites
   */
  ////////////////////////////////////////////////////////////////////////////
  this.pointSpritesImage = function() {
    return m_pointSpritesImage;
  };

  ////////////////////////////////////////////////////////////////////////////
  /**
   * Set use point sprites for geometries that only has points
   */
  ////////////////////////////////////////////////////////////////////////////
  this.setPointSpritesImage = function(psimage) {
    if (psimage !== m_pointSpritesImage) {
      m_pointSpritesImage = psimage;
      this.modified();
    }
  };

  ////////////////////////////////////////////////////////////////////////////
  /**
>>>>>>> 76db18dc
   * Return the underlying drawable entity.
   * @returns {Array}
   */
  ////////////////////////////////////////////////////////////////////////////
  this.features = function() {
    return m_features;
  };

  ////////////////////////////////////////////////////////////////////////////
  /**
   * Set feature.
   *
   * @param {Array} Array of feature
   * @returns {Boolean}
   */
  ////////////////////////////////////////////////////////////////////////////
  this.setFeatures = function(features) {
    if (features.length > 0) {
      m_newFeatures = features.slice(0);
      m_features = features.slice(0);
      this.modified();
      m_updateTime. modified();
      return true;
    }
    return false;
  };

  ////////////////////////////////////////////////////////////////////////////
  /**
   * Return array that holds expired features for this layer
   *
   * This method is mostly should be used by the derived class.
   *
   * @returns {Array}
   */
  ////////////////////////////////////////////////////////////////////////////
  this.expiredFeatures = function() {
    return m_expiredFeatures;
  };

  ////////////////////////////////////////////////////////////////////////////
  /**
   * Return array that holds new features for this layer
   *
   * This method is mostly should be used by the derived class.
   *
   * @returns {Array}
   */
  ////////////////////////////////////////////////////////////////////////////
  this.newFeatures = function() {
    return m_newFeatures;
  };

  ////////////////////////////////////////////////////////////////////////////
  /**
   * Virtual function that inform if the layer has a legend
   */
  ////////////////////////////////////////////////////////////////////////////
  this.hasLegend = function() {
    if (!this.dataSource()) {
      return false;
    }
    return true;
  };

  ////////////////////////////////////////////////////////////////////////////
  /**
   * Create legend for this layer
   */
  ////////////////////////////////////////////////////////////////////////////
  this.createLegend = function() {
    if (m_legend) {
      console.log('[info] Legend already exists for this layer');
      return false;
    }

    if (!this.dataSource()) {
      return false;
    }

    // Assuming that first variable is the scalar
    var varnames = this.dataSource().variableNames(), lut;

    if (varnames.length > 0) {
      lut = this.lookupTable(varnames[0]);

      // Create new lookup table if none exist
      if (!lut) {
        lut = vgl.lookupTable(varnames[0]);
        this.setLookupTable(lut);
      }
      lut.setRange(this.dataSource().getScalarRange(varnames[0]));
      m_legend = vgl.utils.createColorLegend(
        varnames[0], lut, this.legendOrigin(), this.legendWidth(),
        this.legendHeight(), 10, 0);
    }

    return true;
  };

  ////////////////////////////////////////////////////////////////////////////
  /**
   * Delete legend of this layer
   */
  ////////////////////////////////////////////////////////////////////////////
  this.deleteLegend = function() {
    var i, index;

    if (m_legend && m_legend.length > 0) {
      m_expiredFeatures = m_expiredFeatures.concat(m_legend);

      // Also remove it from new and existing features if exists
      for (i = 0; i < m_legend.length; ++i) {
        index = m_newFeatures.indexOf(m_legend[i]);
        if (index !== -1) {
          m_newFeatures.splice(index, 1);
        }
      }

      for (i = 0; i < m_legend.length; ++i) {
        index = m_features.indexOf(m_legend[i]);
        if (index !== -1) {
          m_features.splice(index, 1);
        }
      }
    }
    m_legend = null;

    return true;
  };

  ////////////////////////////////////////////////////////////////////////////
  /**
   * Update legend because parameters are changed
   */
  ////////////////////////////////////////////////////////////////////////////
  this.updateLegend = function(deletePrevious) {
    if (deletePrevious || m_invalidData) {
      this.deleteLegend();
    }

    if (m_invalidData) {
      return;
    }

    if (deletePrevious || !m_legend) {
      this.createLegend();
    }

    if (m_legend && m_legend.length > 0) {

      // Set the visibility based on the layer
      $.each(m_legend, function(i, feature) {
        feature.setVisible(m_that.visible());
      });

      m_newFeatures = m_newFeatures.concat(m_legend);
      m_features = m_features.concat(m_legend);
    }
  };

  ////////////////////////////////////////////////////////////////////////////
  /**
   * Perform clean up at deletion
   */
  ////////////////////////////////////////////////////////////////////////////
  this.destroy = function() {
    if (this.dataSource()) {
      this.dataSource().destroy();
    }
  };

  ////////////////////////////////////////////////////////////////////////////
  /**
   * Update layer to a particular time
   */
  ////////////////////////////////////////////////////////////////////////////
  this.update = function(request) {
    if (!this.dataSource()) {
      console.log('[info] No valid data source found.');
      return;
    }

    if (!request) {
      console.log('[info] Invalid request.');
      return;
    }

    var i = 0,
        time = request.time(),
        data = null,
        varnames = null,
        geomFeature = null,
        lut = this.lookupTable(),
        noOfPrimitives = 0;

    m_invalidData = true;
    if (!time) {
      console.log('[info] Timestamp not provided. ' +
        'Using time from previous update.');
      // Use previous time
      time = m_time;
    } else {
      m_time = time;
    }

    data = this.dataSource().getData(time);
    if ((data && data.length < 1) || !data) {
      this.deleteLegend();
      return;
    }
    m_invalidData = false;

    // Clear our existing features
    if (m_expiredFeatures.length > 0) {
      m_expiredFeatures = m_expiredFeatures.concat(m_newFeatures);
    } else {
      m_expiredFeatures = m_newFeatures.slice(0);
    }

    m_newFeatures.length = 0;

    // Create legend if not created earlier
    this.updateLegend(false);

    for(i = 0; i < data.length; ++i) {
      switch(data[i].type()) {
        case vgl.data.geometry:
<<<<<<< HEAD
          geomFeature = geo.geometryFeature(data[i]);
          geomFeature.setVisible(this.visible());
          geomFeature.material().setBinNumber(this.binNumber());
          geomFeature.setLookupTable(lut);
=======
            geomFeature = geo.geometryFeature(data[i]);
            geomFeature.setVisible(this.visible());
            geomFeature.material().setBinNumber(this.binNumber());
            geomFeature.setLookupTable(lut);
          // Check if geometry has points only
          // TODO this code could be moved to vgl
          noOfPrimitives = data[i].numberOfPrimitives();
          if (m_usePointSprites && noOfPrimitives === 1 &&
              data[i].primitive(0).primitiveType() === gl.POINTS) {
             geomFeature.setMaterial(vgl.utils.createPointSpritesMaterial(
              m_pointSpritesImage));
          } else {

          }
>>>>>>> 76db18dc
          m_newFeatures.push(geomFeature);
          break;
        case vgl.data.raster:
          break;
        default:
          console.log('[warning] Data type not handled', data.type());
      }
    }

    m_features = m_newFeatures.slice(0);

    if (data.length > 0) {
      m_updateTime. modified();
      this.setOpacity(this.opacity());
    }
  };

  ////////////////////////////////////////////////////////////////////////////
  /**
   * Prepare layer for rendering
   */
  ////////////////////////////////////////////////////////////////////////////
  this.predraw = function(request) {
    if (m_predrawTime.getMTime() > m_updateTime.getMTime()) {
      return;
    }

    var featureCollection = request.featureCollection();
    featureCollection.setNewFeatures(this.id(), m_newFeatures.slice(0));
    featureCollection.setExpiredFeatures(this.id(),
                                         m_expiredFeatures.slice(0));
    m_expiredFeatures.length = 0;
    m_predrawTime.modified();
  };

  ////////////////////////////////////////////////////////////////////////////
  /**
   * Update opacity for rendering
   */
  ////////////////////////////////////////////////////////////////////////////
  this.updateLayerOpacity = function(opacity) {
    if (!m_features) {
      return;
    }

    var i = null,
        j = null,
        mat = null,
        skipFeature = false,
        opacityUniform = null;

    for (i = 0; i < m_features.length; ++i) {
      skipFeature = false;
      if (m_legend && m_legend.length) {
        for (j = 0; j < m_legend.length; ++j) {
          if (m_features[i] === m_legend[j]) {
            skipFeature = true;
            break;
          }
        }
      }

      if (skipFeature) {
        continue;
      }

      mat = m_features[i].material();
      opacityUniform = mat.shaderProgram().uniform('opacity');
      if (opacityUniform !== null) {
        opacityUniform.set(opacity);
        $(m_that).trigger(geo.command.updateLayerOpacityEvent);
      }
    }
  };

  ////////////////////////////////////////////////////////////////////////////
  /**
   * Update color mapping for the layer for a particular variable.
   * This should be called when lookup table or any other parameters
   * that could affect color mappings changes.
   */
    ////////////////////////////////////////////////////////////////////////////
  this.updateColorMapping = function(varname) {
    var i = null,
        lut = this.lookupTable(varname);

    lut.setRange(this.dataSource().getScalarRange(varname));
    for (i = 0; i < m_features.length; ++i) {
      m_features.setLookupTable(lut);
    }
  };

  ////////////////////////////////////////////////////////////////////////////
  /**
   * Get if layer is visible.
   *
   * @returns {Boolean}
   */
  ////////////////////////////////////////////////////////////////////////////
  this.visible = function() {
    return m_visible;
  };

  ////////////////////////////////////////////////////////////////////////////
  /**
   * Set layer visible true or false. Set the visability of the features in
   * this layer.
   *
   * @returns {Boolean}
   */
  ////////////////////////////////////////////////////////////////////////////
  this.setVisible = function(flag) {
    m_visible = flag;

    $.each(m_features, function(i, feature) {
      feature.setVisible(flag);
    });
  };

  ////////////////////////////////////////////////////////////////////////////
  /**
   * Queries the scalar value closest to the location
   */
    ////////////////////////////////////////////////////////////////////////////
  this.queryLocation = function (location) {
    var attrScalar = vgl.vertexAttributeKeys.Scalar,
      features = this.features(),
      mapper, geomData, p, prim, idx, indices, ia, ib, ic, va, vb, vc,
      point, isLeftTurn, triArea, totalArea, alpha, beta, gamma, sa,
      sb, sc, result, fi, cross, revent;

    /// NOTE:
    /// Doing all by hand because gl-matrix breaks API depending on version.
    /// e.g. destination argument can be either first or last.
    cross = function (a, b) {
      return [a[1] * b[2] - a[2] * b[1],
        a[2] * b[0] - a[0] * b[2],
        a[0] * b[1] - a[1] * b[0]];
    };

    isLeftTurn = function (a, b, c) {
      return (b[0] - a[0]) * (c[1] - a[1]) - (c[0] - a[0]) * (b[1] - a[1]) >= 0;
    };

    triArea = function (a, b, c) {
      var ab = [b[0] - a[0], b[1] - a[1], b[2] - a[2]],
        ac = [c[0] - a[0], c[1] - a[1], c[2] - a[2]],
        r = cross(ab, ac);

      // NOTE: actual area is half of this
      return Math.sqrt(r[0] * r[0] + r[1] * r[1] + r[2] * r[2]);
    };

    for (fi in features) {
      mapper = features[fi].mapper();
      geomData = mapper.geometryData();

      for (p = 0; p < geomData.numberOfPrimitives(); ++p) {
        prim = geomData.primitive(p);
        if (prim.primitiveType() === gl.TRIANGLES) {
          if (prim.indicesPerPrimitive() !== 3) {
            console.log("[warning] Triangles should have 3 vertices");
          }

          for (idx = 0; idx < prim.numberOfIndices(); idx += 3) {
            indices = prim.indices();
            ia = indices[idx];
            ib = indices[idx + 1];
            ic = indices[idx + 2];
            va = geomData.getPosition(ia);
            vb = geomData.getPosition(ib);
            vc = geomData.getPosition(ic);


            ///  TODO: this assume triangles in a plane z=0.
            /// Otherwise we would need full-fledged geometric intersection tests.
            ///
            point = vec3.create();
            point[0] = location.x;
            point[1] = location.y;
            point[2] = 0;

            totalArea = triArea(va, vb, vc);
            if (totalArea === 0) {
              //console.log("degenerated triangle");
              continue;
            }

            // this is data that is going down the WebGL pipeline, it better be CCW
            if (isLeftTurn(va, vb, point) && isLeftTurn(vb, vc, point) && isLeftTurn(vc, va, point)) {
              // now compute barycentric coordinates
              alpha = triArea(point, vb, vc) / totalArea;
              beta = triArea(point, vc, va) / totalArea;
              gamma = triArea(point, va, vb) / totalArea;

              sa = geomData.getScalar(ia);
              sb = geomData.getScalar(ib);
              sc = geomData.getScalar(ic);
              result = {
                layer: this,
                data: {
                  "value": alpha * sa + beta * sb + gamma * sc
                }
              };
              revent = $.Event(geo.command.queryResultEvent);
              revent.location = location;
              revent.srcEvent = location.event;
              $(this).trigger(revent, result);
              return; // should we continue checking?
            }
          }
        }
//        else if (prim.primitiveType() === gl.TRIANGLE_STRIP) {
//          //console.log("TRIANGLE_STRIP: " + prim.numberOfIndices() );
//          // TODO: interpret the triangle strip indices
//        }
      }
    }
  };

  // Update the opacity of the layer
  this.setOpacity(this.opacity());

  return this;
};

inherit(geo.featureLayer, geo.layer);<|MERGE_RESOLUTION|>--- conflicted
+++ resolved
@@ -21,7 +21,7 @@
  * @returns {geo.featureLayer}
  */
 //////////////////////////////////////////////////////////////////////////////
-geo.featureLayer = function(options, features) {
+geo.featureLayer = function(options, feature) {
   "use strict";
   if (!(this instanceof geo.featureLayer)) {
     return new geo.featureLayer(options, feature);
@@ -37,18 +37,12 @@
       m_predrawTime = vgl.timestamp(),
       m_updateTime = vgl.timestamp(),
       m_legend = null,
-<<<<<<< HEAD
-=======
       m_usePointSprites = false,
       m_pointSpritesImage = null,
->>>>>>> 76db18dc
       m_invalidData = true,
       m_visible = true;
 
-  if (features instanceof Array) {
-    m_newFeatures = m_newFeatures.concat(features);
-    m_features = m_features.concat(features);
-  } else if (features !== null) {
+  if (feature) {
     m_newFeatures.push(feature);
     m_features.push(feature);
   }
@@ -68,8 +62,6 @@
 
   ////////////////////////////////////////////////////////////////////////////
   /**
-<<<<<<< HEAD
-=======
    * Return if using point sprites for rendering points
    */
   ////////////////////////////////////////////////////////////////////////////
@@ -112,7 +104,6 @@
 
   ////////////////////////////////////////////////////////////////////////////
   /**
->>>>>>> 76db18dc
    * Return the underlying drawable entity.
    * @returns {Array}
    */
@@ -341,12 +332,6 @@
     for(i = 0; i < data.length; ++i) {
       switch(data[i].type()) {
         case vgl.data.geometry:
-<<<<<<< HEAD
-          geomFeature = geo.geometryFeature(data[i]);
-          geomFeature.setVisible(this.visible());
-          geomFeature.material().setBinNumber(this.binNumber());
-          geomFeature.setLookupTable(lut);
-=======
             geomFeature = geo.geometryFeature(data[i]);
             geomFeature.setVisible(this.visible());
             geomFeature.material().setBinNumber(this.binNumber());
@@ -361,7 +346,6 @@
           } else {
 
           }
->>>>>>> 76db18dc
           m_newFeatures.push(geomFeature);
           break;
         case vgl.data.raster:
