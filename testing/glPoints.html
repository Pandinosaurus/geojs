<!DOCTYPE html>
<html lang="en">
<head>
    <meta charset="UTF-8">
    <script type="text/javascript" src="/testing/common/js/jquery-1.9.1.js"></script>
    <script type="text/javascript" src="/testing/common/js/gl-matrix.js"></script>
    <script type="text/javascript" src="/testing/common/js/d3.v3.min.js"></script>
    <script type="text/javascript" src="/testing/common/js/proj4.js"></script>
    <script type="text/javascript" src="/web/lib/vgl.min.js"></script>
    <script type="text/javascript" src="/web/lib/geojs.min.js"></script>
    <style>
        html{
            height: 100%;
        }
    </style>

</head>
<body style="height: 100%;">
<script>
function processCSVData(csvdata) {
  var table = [];
  var lines = csvdata.split(/\r\n|\n/);

  for ( var i = 0; i < lines.length; i++) {
    var row = lines[i].split(',');
    table.push(row);
  }
  return table;
};

$(function() {
    var mapOptions = {
<<<<<<< HEAD
      node: '#map',
      zoom : 6,
=======
      node: 'map',
      zoom : 3,
>>>>>>> db06dcff
      center : [0.0, 0.0]
    };

    var myMap = geo.map(mapOptions),
        table = [],
        citieslatlon = [],
        colors = [];

    /// Resize the canvas to fill browser window dynamically
    window.addEventListener('resize', resizeCanvas, false);

    function resizeCanvas() {
      $('#map').width('100%');
      $('#map').height('100%');

      myMap.resize(0, 0, $('#map').width(), $('#map').height());
      myMap.draw();
    }

    resizeCanvas();

    /// Read city geo-coded data
    $.ajax({
      type : "GET",
      url : "/data/cities.csv",
      dataType : "text",
      success : function(data) {
        table = processCSVData(data);
        if (table.length > 0) {
          var i;
          for (i = 0; i < table.length; ++i) {
            if (table[i][2] != undefined) {
              var lat = table[i][2];
              lat = lat.replace(/(^\s+|\s+$|^\"|\"$)/g, '');
              lat = parseFloat(lat);

              var lon = table[i][3];
              lon = lon.replace(/(^\s+|\s+$|^\"|\"$)/g, '');
              lon = parseFloat(lon);
              citieslatlon.push(lon, lat, 0.0);
              colors.push(1.0, 1.0, 153.0 / 255.0);
            }
          }
        }

        // Load image to be used for drawing dots
        var layer = geo.featureLayer({
            'renderer' : 'vglRenderer'});
        layer.create('pointFeature')
          .positions(citieslatlon);
        myMap.addLayer(layer);
      }});
});
</script>

<div id='map'></div>
</body><|MERGE_RESOLUTION|>--- conflicted
+++ resolved
@@ -30,13 +30,8 @@
 
 $(function() {
     var mapOptions = {
-<<<<<<< HEAD
-      node: '#map',
-      zoom : 6,
-=======
       node: 'map',
       zoom : 3,
->>>>>>> db06dcff
       center : [0.0, 0.0]
     };
 
